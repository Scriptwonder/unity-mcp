--- conflicted
+++ resolved
@@ -1,734 +1,363 @@
-<<<<<<< HEAD
-using System;
-using System.Collections.Generic;
-using System.Linq;
-using System.Threading.Tasks;
-using MCPForUnity.Editor.Helpers;
-using MCPForUnity.Editor.Services;
-using MCPForUnity.Editor.Windows.Components.ClientConfig;
-using MCPForUnity.Editor.Windows.Components.Connection;
-using MCPForUnity.Editor.Windows.Components.Settings;
-using UnityEditor;
-using UnityEditor.UIElements;
-using UnityEngine;
-using UnityEngine.UIElements;
-using MCPForUnity.Editor.Constants;
-using MCPForUnity.Editor.Helpers;
-using MCPForUnity.Editor.Services;
-using MCPForUnity.Editor.Windows.Components.Settings;
-using MCPForUnity.Editor.Windows.Components.Connection;
-using MCPForUnity.Editor.Windows.Components.ClientConfig;
-using MCPForUnity.Editor.Windows.Components.Tools;
-
-namespace MCPForUnity.Editor.Windows
-{
-    public class MCPForUnityEditorWindow : EditorWindow
-    {
-        // Section controllers
-        private McpSettingsSection settingsSection;
-        private McpConnectionSection connectionSection;
-        private McpClientConfigSection clientConfigSection;
-        private McpToolsSection toolsSection;
-
-        private ToolbarToggle settingsTabToggle;
-        private ToolbarToggle toolsTabToggle;
-        private VisualElement settingsPanel;
-        private VisualElement toolsPanel;
-
-        private static readonly HashSet<MCPForUnityEditorWindow> OpenWindows = new();
-        private bool guiCreated = false;
-        private double lastRefreshTime = 0;
-        private const double RefreshDebounceSeconds = 0.5;
-
-        private enum ActivePanel
-        {
-            Settings,
-            Tools
-        }
-
-        internal static void CloseAllWindows()
-        {
-            var windows = OpenWindows.Where(window => window != null).ToArray();
-            foreach (var window in windows)
-            {
-                window.Close();
-            }
-        }
-
-        public static void ShowWindow()
-        {
-            var window = GetWindow<MCPForUnityEditorWindow>("MCP For Unity");
-            window.minSize = new Vector2(500, 600);
-        }
-
-        // Helper to check and manage open windows from other classes
-        public static bool HasAnyOpenWindow()
-        {
-            return OpenWindows.Count > 0;
-        }
-
-        public static void CloseAllOpenWindows()
-        {
-            if (OpenWindows.Count == 0)
-                return;
-
-            // Copy to array to avoid modifying the collection while iterating
-            var arr = new MCPForUnityEditorWindow[OpenWindows.Count];
-            OpenWindows.CopyTo(arr);
-            foreach (var window in arr)
-            {
-                try
-                {
-                    window?.Close();
-                }
-                catch (Exception ex)
-                {
-                    McpLog.Warn($"Error closing MCP window: {ex.Message}");
-                }
-            }
-        }
-
-        public void CreateGUI()
-        {
-            // Guard against repeated CreateGUI calls (e.g., domain reloads)
-            if (guiCreated)
-                return;
-
-            string basePath = AssetPathUtility.GetMcpPackageRootPath();
-
-            // Load main window UXML
-            var visualTree = AssetDatabase.LoadAssetAtPath<VisualTreeAsset>(
-                $"{basePath}/Editor/Windows/MCPForUnityEditorWindow.uxml"
-            );
-
-            if (visualTree == null)
-            {
-                McpLog.Error(
-                    $"Failed to load UXML at: {basePath}/Editor/Windows/MCPForUnityEditorWindow.uxml"
-                );
-                return;
-            }
-
-            visualTree.CloneTree(rootVisualElement);
-
-            // Load main window USS
-            var mainStyleSheet = AssetDatabase.LoadAssetAtPath<StyleSheet>(
-                $"{basePath}/Editor/Windows/MCPForUnityEditorWindow.uss"
-            );
-            if (mainStyleSheet != null)
-            {
-                rootVisualElement.styleSheets.Add(mainStyleSheet);
-            }
-
-            // Load common USS
-            var commonStyleSheet = AssetDatabase.LoadAssetAtPath<StyleSheet>(
-                $"{basePath}/Editor/Windows/Components/Common.uss"
-            );
-            if (commonStyleSheet != null)
-            {
-                rootVisualElement.styleSheets.Add(commonStyleSheet);
-            }
-
-            settingsPanel = rootVisualElement.Q<VisualElement>("settings-panel");
-            toolsPanel = rootVisualElement.Q<VisualElement>("tools-panel");
-            var settingsContainer = rootVisualElement.Q<VisualElement>("settings-container");
-            var toolsContainer = rootVisualElement.Q<VisualElement>("tools-container");
-
-            if (settingsPanel == null || toolsPanel == null)
-            {
-                McpLog.Error("Failed to find tab panels in UXML");
-                return;
-            }
-
-            if (settingsContainer == null)
-            {
-                McpLog.Error("Failed to find settings-container in UXML");
-                return;
-            }
-
-            if (toolsContainer == null)
-            {
-                McpLog.Error("Failed to find tools-container in UXML");
-                return;
-            }
-
-            SetupTabs();
-
-            // Load and initialize Settings section
-            var settingsTree = AssetDatabase.LoadAssetAtPath<VisualTreeAsset>(
-                $"{basePath}/Editor/Windows/Components/Settings/McpSettingsSection.uxml"
-            );
-            if (settingsTree != null)
-            {
-                var settingsRoot = settingsTree.Instantiate();
-                settingsContainer.Add(settingsRoot);
-                settingsSection = new McpSettingsSection(settingsRoot);
-                settingsSection.OnGitUrlChanged += () =>
-                    clientConfigSection?.UpdateManualConfiguration();
-                settingsSection.OnHttpServerCommandUpdateRequested += () =>
-                    connectionSection?.UpdateHttpServerCommandDisplay();
-            }
-
-            // Load and initialize Connection section
-            var connectionTree = AssetDatabase.LoadAssetAtPath<VisualTreeAsset>(
-                $"{basePath}/Editor/Windows/Components/Connection/McpConnectionSection.uxml"
-            );
-            if (connectionTree != null)
-            {
-                var connectionRoot = connectionTree.Instantiate();
-                settingsContainer.Add(connectionRoot);
-                connectionSection = new McpConnectionSection(connectionRoot);
-                connectionSection.OnManualConfigUpdateRequested += () =>
-                    clientConfigSection?.UpdateManualConfiguration();
-            }
-
-            // Load and initialize Client Configuration section
-            var clientConfigTree = AssetDatabase.LoadAssetAtPath<VisualTreeAsset>(
-                $"{basePath}/Editor/Windows/Components/ClientConfig/McpClientConfigSection.uxml"
-            );
-            if (clientConfigTree != null)
-            {
-                var clientConfigRoot = clientConfigTree.Instantiate();
-                settingsContainer.Add(clientConfigRoot);
-                clientConfigSection = new McpClientConfigSection(clientConfigRoot);
-            }
-
-            // Load and initialize Tools section
-            var toolsTree = AssetDatabase.LoadAssetAtPath<VisualTreeAsset>(
-                $"{basePath}/Editor/Windows/Components/Tools/McpToolsSection.uxml"
-            );
-            if (toolsTree != null)
-            {
-                var toolsRoot = toolsTree.Instantiate();
-                toolsContainer.Add(toolsRoot);
-                toolsSection = new McpToolsSection(toolsRoot);
-                toolsSection.Refresh();
-            }
-            else
-            {
-                McpLog.Warn("Failed to load tools section UXML. Tool configuration will be unavailable.");
-            }
-            guiCreated = true;
-
-            // Initial updates
-            RefreshAllData();
-        }
-
-        private void OnEnable()
-        {
-            EditorApplication.update += OnEditorUpdate;
-            OpenWindows.Add(this);
-        }
-
-        private void OnDisable()
-        {
-            EditorApplication.update -= OnEditorUpdate;
-            OpenWindows.Remove(this);
-            guiCreated = false;
-        }
-
-        private void OnFocus()
-        {
-            // Only refresh data if UI is built
-            if (rootVisualElement == null || rootVisualElement.childCount == 0)
-                return;
-
-            RefreshAllData();
-        }
-
-        private void OnEditorUpdate()
-        {
-            if (rootVisualElement == null || rootVisualElement.childCount == 0)
-                return;
-
-            connectionSection?.UpdateConnectionStatus();
-        }
-
-        private void RefreshAllData()
-        {
-            // Debounce rapid successive calls (e.g., from OnFocus being called multiple times)
-            double currentTime = EditorApplication.timeSinceStartup;
-            if (currentTime - lastRefreshTime < RefreshDebounceSeconds)
-            {
-                return;
-            }
-            lastRefreshTime = currentTime;
-
-            connectionSection?.UpdateConnectionStatus();
-
-            if (MCPServiceLocator.Bridge.IsRunning)
-            {
-                _ = connectionSection?.VerifyBridgeConnectionAsync();
-            }
-
-            settingsSection?.UpdatePathOverrides();
-            clientConfigSection?.RefreshSelectedClient();
-        }
-
-        private void SetupTabs()
-        {
-            settingsTabToggle = rootVisualElement.Q<ToolbarToggle>("settings-tab");
-            toolsTabToggle = rootVisualElement.Q<ToolbarToggle>("tools-tab");
-
-            settingsPanel?.RemoveFromClassList("hidden");
-            toolsPanel?.RemoveFromClassList("hidden");
-
-            if (settingsTabToggle != null)
-            {
-                settingsTabToggle.RegisterValueChangedCallback(evt =>
-                {
-                    if (!evt.newValue)
-                    {
-                        if (toolsTabToggle != null && !toolsTabToggle.value)
-                        {
-                            settingsTabToggle.SetValueWithoutNotify(true);
-                        }
-                        return;
-                    }
-
-                    SwitchPanel(ActivePanel.Settings);
-                });
-            }
-
-            if (toolsTabToggle != null)
-            {
-                toolsTabToggle.RegisterValueChangedCallback(evt =>
-                {
-                    if (!evt.newValue)
-                    {
-                        if (settingsTabToggle != null && !settingsTabToggle.value)
-                        {
-                            toolsTabToggle.SetValueWithoutNotify(true);
-                        }
-                        return;
-                    }
-
-                    SwitchPanel(ActivePanel.Tools);
-                });
-            }
-
-            var savedPanel = EditorPrefs.GetString(EditorPrefKeys.EditorWindowActivePanel, ActivePanel.Settings.ToString());
-            if (!Enum.TryParse(savedPanel, out ActivePanel initialPanel))
-            {
-                initialPanel = ActivePanel.Settings;
-            }
-
-            SwitchPanel(initialPanel);
-        }
-
-        private void SwitchPanel(ActivePanel panel)
-        {
-            bool showSettings = panel == ActivePanel.Settings;
-
-            if (settingsPanel != null)
-            {
-                settingsPanel.style.display = showSettings ? DisplayStyle.Flex : DisplayStyle.None;
-            }
-
-            if (toolsPanel != null)
-            {
-                toolsPanel.style.display = showSettings ? DisplayStyle.None : DisplayStyle.Flex;
-            }
-
-            settingsTabToggle?.SetValueWithoutNotify(showSettings);
-            toolsTabToggle?.SetValueWithoutNotify(!showSettings);
-
-            EditorPrefs.SetString(EditorPrefKeys.EditorWindowActivePanel, panel.ToString());
-        }
-
-        internal static void RequestHealthVerification()
-        {
-            foreach (var window in OpenWindows)
-            {
-                window?.ScheduleHealthCheck();
-            }
-        }
-
-        private void ScheduleHealthCheck()
-        {
-            EditorApplication.delayCall += async () =>
-            {
-                // Ensure window and components are still valid before execution
-                if (this == null || connectionSection == null)
-                {
-                    return;
-                }
-
-                try
-                {
-                    await connectionSection.VerifyBridgeConnectionAsync();
-                }
-                catch (Exception ex)
-                {
-                    // Log but don't crash if verification fails during cleanup
-                    McpLog.Warn($"Health check verification failed: {ex.Message}");
-                }
-            };
-        }
-    }
-}
-=======
-using System;
-using System.Collections.Generic;
-using System.Linq;
-using System.Threading.Tasks;
-using MCPForUnity.Editor.Helpers;
-using MCPForUnity.Editor.Services;
-using MCPForUnity.Editor.Windows.Components.ClientConfig;
-using MCPForUnity.Editor.Windows.Components.Connection;
-using MCPForUnity.Editor.Windows.Components.Settings;
-using UnityEditor;
-using UnityEditor.UIElements;
-using UnityEngine;
-using UnityEngine.UIElements;
-using MCPForUnity.Editor.Constants;
-using MCPForUnity.Editor.Windows.Components.Tools;
-
-namespace MCPForUnity.Editor.Windows
-{
-    public class MCPForUnityEditorWindow : EditorWindow
-    {
-        // Section controllers
-        private McpSettingsSection settingsSection;
-        private McpConnectionSection connectionSection;
-        private McpClientConfigSection clientConfigSection;
-        private McpToolsSection toolsSection;
-
-        private ToolbarToggle settingsTabToggle;
-        private ToolbarToggle toolsTabToggle;
-        private VisualElement settingsPanel;
-        private VisualElement toolsPanel;
-
-        private static readonly HashSet<MCPForUnityEditorWindow> OpenWindows = new();
-        private bool guiCreated = false;
-        private double lastRefreshTime = 0;
-        private const double RefreshDebounceSeconds = 0.5;
-
-        private enum ActivePanel
-        {
-            Settings,
-            Tools
-        }
-
-        internal static void CloseAllWindows()
-        {
-            var windows = OpenWindows.Where(window => window != null).ToArray();
-            foreach (var window in windows)
-            {
-                window.Close();
-            }
-        }
-
-        public static void ShowWindow()
-        {
-            var window = GetWindow<MCPForUnityEditorWindow>("MCP For Unity");
-            window.minSize = new Vector2(500, 600);
-        }
-
-        // Helper to check and manage open windows from other classes
-        public static bool HasAnyOpenWindow()
-        {
-            return OpenWindows.Count > 0;
-        }
-
-        public static void CloseAllOpenWindows()
-        {
-            if (OpenWindows.Count == 0)
-                return;
-
-            // Copy to array to avoid modifying the collection while iterating
-            var arr = new MCPForUnityEditorWindow[OpenWindows.Count];
-            OpenWindows.CopyTo(arr);
-            foreach (var window in arr)
-            {
-                try
-                {
-                    window?.Close();
-                }
-                catch (Exception ex)
-                {
-                    McpLog.Warn($"Error closing MCP window: {ex.Message}");
-                }
-            }
-        }
-
-        public void CreateGUI()
-        {
-            // Guard against repeated CreateGUI calls (e.g., domain reloads)
-            if (guiCreated)
-                return;
-
-            string basePath = AssetPathUtility.GetMcpPackageRootPath();
-
-            // Load main window UXML
-            var visualTree = AssetDatabase.LoadAssetAtPath<VisualTreeAsset>(
-                $"{basePath}/Editor/Windows/MCPForUnityEditorWindow.uxml"
-            );
-
-            if (visualTree == null)
-            {
-                McpLog.Error(
-                    $"Failed to load UXML at: {basePath}/Editor/Windows/MCPForUnityEditorWindow.uxml"
-                );
-                return;
-            }
-
-            visualTree.CloneTree(rootVisualElement);
-
-            // Load main window USS
-            var mainStyleSheet = AssetDatabase.LoadAssetAtPath<StyleSheet>(
-                $"{basePath}/Editor/Windows/MCPForUnityEditorWindow.uss"
-            );
-            if (mainStyleSheet != null)
-            {
-                rootVisualElement.styleSheets.Add(mainStyleSheet);
-            }
-
-            // Load common USS
-            var commonStyleSheet = AssetDatabase.LoadAssetAtPath<StyleSheet>(
-                $"{basePath}/Editor/Windows/Components/Common.uss"
-            );
-            if (commonStyleSheet != null)
-            {
-                rootVisualElement.styleSheets.Add(commonStyleSheet);
-            }
-
-            settingsPanel = rootVisualElement.Q<VisualElement>("settings-panel");
-            toolsPanel = rootVisualElement.Q<VisualElement>("tools-panel");
-            var settingsContainer = rootVisualElement.Q<VisualElement>("settings-container");
-            var toolsContainer = rootVisualElement.Q<VisualElement>("tools-container");
-
-            if (settingsPanel == null || toolsPanel == null)
-            {
-                McpLog.Error("Failed to find tab panels in UXML");
-                return;
-            }
-
-            if (settingsContainer == null)
-            {
-                McpLog.Error("Failed to find settings-container in UXML");
-                return;
-            }
-
-            if (toolsContainer == null)
-            {
-                McpLog.Error("Failed to find tools-container in UXML");
-                return;
-            }
-
-            SetupTabs();
-
-            // Load and initialize Settings section
-            var settingsTree = AssetDatabase.LoadAssetAtPath<VisualTreeAsset>(
-                $"{basePath}/Editor/Windows/Components/Settings/McpSettingsSection.uxml"
-            );
-            if (settingsTree != null)
-            {
-                var settingsRoot = settingsTree.Instantiate();
-                settingsContainer.Add(settingsRoot);
-                settingsSection = new McpSettingsSection(settingsRoot);
-                settingsSection.OnGitUrlChanged += () =>
-                    clientConfigSection?.UpdateManualConfiguration();
-                settingsSection.OnHttpServerCommandUpdateRequested += () =>
-                    connectionSection?.UpdateHttpServerCommandDisplay();
-            }
-
-            // Load and initialize Connection section
-            var connectionTree = AssetDatabase.LoadAssetAtPath<VisualTreeAsset>(
-                $"{basePath}/Editor/Windows/Components/Connection/McpConnectionSection.uxml"
-            );
-            if (connectionTree != null)
-            {
-                var connectionRoot = connectionTree.Instantiate();
-                settingsContainer.Add(connectionRoot);
-                connectionSection = new McpConnectionSection(connectionRoot);
-                connectionSection.OnManualConfigUpdateRequested += () =>
-                    clientConfigSection?.UpdateManualConfiguration();
-            }
-
-            // Load and initialize Client Configuration section
-            var clientConfigTree = AssetDatabase.LoadAssetAtPath<VisualTreeAsset>(
-                $"{basePath}/Editor/Windows/Components/ClientConfig/McpClientConfigSection.uxml"
-            );
-            if (clientConfigTree != null)
-            {
-                var clientConfigRoot = clientConfigTree.Instantiate();
-                settingsContainer.Add(clientConfigRoot);
-                clientConfigSection = new McpClientConfigSection(clientConfigRoot);
-            }
-
-            // Load and initialize Tools section
-            var toolsTree = AssetDatabase.LoadAssetAtPath<VisualTreeAsset>(
-                $"{basePath}/Editor/Windows/Components/Tools/McpToolsSection.uxml"
-            );
-            if (toolsTree != null)
-            {
-                var toolsRoot = toolsTree.Instantiate();
-                toolsContainer.Add(toolsRoot);
-                toolsSection = new McpToolsSection(toolsRoot);
-                toolsSection.Refresh();
-            }
-            else
-            {
-                McpLog.Warn("Failed to load tools section UXML. Tool configuration will be unavailable.");
-            }
-            guiCreated = true;
-
-            // Initial updates
-            RefreshAllData();
-        }
-
-        private void OnEnable()
-        {
-            EditorApplication.update += OnEditorUpdate;
-            OpenWindows.Add(this);
-        }
-
-        private void OnDisable()
-        {
-            EditorApplication.update -= OnEditorUpdate;
-            OpenWindows.Remove(this);
-            guiCreated = false;
-        }
-
-        private void OnFocus()
-        {
-            // Only refresh data if UI is built
-            if (rootVisualElement == null || rootVisualElement.childCount == 0)
-                return;
-
-            RefreshAllData();
-        }
-
-        private void OnEditorUpdate()
-        {
-            if (rootVisualElement == null || rootVisualElement.childCount == 0)
-                return;
-
-            connectionSection?.UpdateConnectionStatus();
-        }
-
-        private void RefreshAllData()
-        {
-            // Debounce rapid successive calls (e.g., from OnFocus being called multiple times)
-            double currentTime = EditorApplication.timeSinceStartup;
-            if (currentTime - lastRefreshTime < RefreshDebounceSeconds)
-            {
-                return;
-            }
-            lastRefreshTime = currentTime;
-
-            connectionSection?.UpdateConnectionStatus();
-
-            if (MCPServiceLocator.Bridge.IsRunning)
-            {
-                _ = connectionSection?.VerifyBridgeConnectionAsync();
-            }
-
-            settingsSection?.UpdatePathOverrides();
-            clientConfigSection?.RefreshSelectedClient();
-        }
-
-        private void SetupTabs()
-        {
-            settingsTabToggle = rootVisualElement.Q<ToolbarToggle>("settings-tab");
-            toolsTabToggle = rootVisualElement.Q<ToolbarToggle>("tools-tab");
-
-            settingsPanel?.RemoveFromClassList("hidden");
-            toolsPanel?.RemoveFromClassList("hidden");
-
-            if (settingsTabToggle != null)
-            {
-                settingsTabToggle.RegisterValueChangedCallback(evt =>
-                {
-                    if (!evt.newValue)
-                    {
-                        if (toolsTabToggle != null && !toolsTabToggle.value)
-                        {
-                            settingsTabToggle.SetValueWithoutNotify(true);
-                        }
-                        return;
-                    }
-
-                    SwitchPanel(ActivePanel.Settings);
-                });
-            }
-
-            if (toolsTabToggle != null)
-            {
-                toolsTabToggle.RegisterValueChangedCallback(evt =>
-                {
-                    if (!evt.newValue)
-                    {
-                        if (settingsTabToggle != null && !settingsTabToggle.value)
-                        {
-                            toolsTabToggle.SetValueWithoutNotify(true);
-                        }
-                        return;
-                    }
-
-                    SwitchPanel(ActivePanel.Tools);
-                });
-            }
-
-            var savedPanel = EditorPrefs.GetString(EditorPrefKeys.EditorWindowActivePanel, ActivePanel.Settings.ToString());
-            if (!Enum.TryParse(savedPanel, out ActivePanel initialPanel))
-            {
-                initialPanel = ActivePanel.Settings;
-            }
-
-            SwitchPanel(initialPanel);
-        }
-
-        private void SwitchPanel(ActivePanel panel)
-        {
-            bool showSettings = panel == ActivePanel.Settings;
-
-            if (settingsPanel != null)
-            {
-                settingsPanel.style.display = showSettings ? DisplayStyle.Flex : DisplayStyle.None;
-            }
-
-            if (toolsPanel != null)
-            {
-                toolsPanel.style.display = showSettings ? DisplayStyle.None : DisplayStyle.Flex;
-            }
-
-            settingsTabToggle?.SetValueWithoutNotify(showSettings);
-            toolsTabToggle?.SetValueWithoutNotify(!showSettings);
-
-            EditorPrefs.SetString(EditorPrefKeys.EditorWindowActivePanel, panel.ToString());
-        }
-
-        internal static void RequestHealthVerification()
-        {
-            foreach (var window in OpenWindows)
-            {
-                window?.ScheduleHealthCheck();
-            }
-        }
-
-        private void ScheduleHealthCheck()
-        {
-            EditorApplication.delayCall += async () =>
-            {
-                // Ensure window and components are still valid before execution
-                if (this == null || connectionSection == null)
-                {
-                    return;
-                }
-
-                try
-                {
-                    await connectionSection.VerifyBridgeConnectionAsync();
-                }
-                catch (Exception ex)
-                {
-                    // Log but don't crash if verification fails during cleanup
-                    McpLog.Warn($"Health check verification failed: {ex.Message}");
-                }
-            };
-        }
-    }
-}
->>>>>>> 8a17cde2
+using System;
+using System.Collections.Generic;
+using System.Linq;
+using System.Threading.Tasks;
+using MCPForUnity.Editor.Helpers;
+using MCPForUnity.Editor.Services;
+using MCPForUnity.Editor.Windows.Components.ClientConfig;
+using MCPForUnity.Editor.Windows.Components.Connection;
+using MCPForUnity.Editor.Windows.Components.Settings;
+using UnityEditor;
+using UnityEditor.UIElements;
+using UnityEngine;
+using UnityEngine.UIElements;
+using MCPForUnity.Editor.Constants;
+using MCPForUnity.Editor.Windows.Components.Tools;
+
+namespace MCPForUnity.Editor.Windows
+{
+    public class MCPForUnityEditorWindow : EditorWindow
+    {
+        // Section controllers
+        private McpSettingsSection settingsSection;
+        private McpConnectionSection connectionSection;
+        private McpClientConfigSection clientConfigSection;
+        private McpToolsSection toolsSection;
+
+        private ToolbarToggle settingsTabToggle;
+        private ToolbarToggle toolsTabToggle;
+        private VisualElement settingsPanel;
+        private VisualElement toolsPanel;
+
+        private static readonly HashSet<MCPForUnityEditorWindow> OpenWindows = new();
+        private bool guiCreated = false;
+        private double lastRefreshTime = 0;
+        private const double RefreshDebounceSeconds = 0.5;
+
+        private enum ActivePanel
+        {
+            Settings,
+            Tools
+        }
+
+        internal static void CloseAllWindows()
+        {
+            var windows = OpenWindows.Where(window => window != null).ToArray();
+            foreach (var window in windows)
+            {
+                window.Close();
+            }
+        }
+
+        public static void ShowWindow()
+        {
+            var window = GetWindow<MCPForUnityEditorWindow>("MCP For Unity");
+            window.minSize = new Vector2(500, 600);
+        }
+
+        // Helper to check and manage open windows from other classes
+        public static bool HasAnyOpenWindow()
+        {
+            return OpenWindows.Count > 0;
+        }
+
+        public static void CloseAllOpenWindows()
+        {
+            if (OpenWindows.Count == 0)
+                return;
+
+            // Copy to array to avoid modifying the collection while iterating
+            var arr = new MCPForUnityEditorWindow[OpenWindows.Count];
+            OpenWindows.CopyTo(arr);
+            foreach (var window in arr)
+            {
+                try
+                {
+                    window?.Close();
+                }
+                catch (Exception ex)
+                {
+                    McpLog.Warn($"Error closing MCP window: {ex.Message}");
+                }
+            }
+        }
+
+        public void CreateGUI()
+        {
+            // Guard against repeated CreateGUI calls (e.g., domain reloads)
+            if (guiCreated)
+                return;
+
+            string basePath = AssetPathUtility.GetMcpPackageRootPath();
+
+            // Load main window UXML
+            var visualTree = AssetDatabase.LoadAssetAtPath<VisualTreeAsset>(
+                $"{basePath}/Editor/Windows/MCPForUnityEditorWindow.uxml"
+            );
+
+            if (visualTree == null)
+            {
+                McpLog.Error(
+                    $"Failed to load UXML at: {basePath}/Editor/Windows/MCPForUnityEditorWindow.uxml"
+                );
+                return;
+            }
+
+            visualTree.CloneTree(rootVisualElement);
+
+            // Load main window USS
+            var mainStyleSheet = AssetDatabase.LoadAssetAtPath<StyleSheet>(
+                $"{basePath}/Editor/Windows/MCPForUnityEditorWindow.uss"
+            );
+            if (mainStyleSheet != null)
+            {
+                rootVisualElement.styleSheets.Add(mainStyleSheet);
+            }
+
+            // Load common USS
+            var commonStyleSheet = AssetDatabase.LoadAssetAtPath<StyleSheet>(
+                $"{basePath}/Editor/Windows/Components/Common.uss"
+            );
+            if (commonStyleSheet != null)
+            {
+                rootVisualElement.styleSheets.Add(commonStyleSheet);
+            }
+
+            settingsPanel = rootVisualElement.Q<VisualElement>("settings-panel");
+            toolsPanel = rootVisualElement.Q<VisualElement>("tools-panel");
+            var settingsContainer = rootVisualElement.Q<VisualElement>("settings-container");
+            var toolsContainer = rootVisualElement.Q<VisualElement>("tools-container");
+
+            if (settingsPanel == null || toolsPanel == null)
+            {
+                McpLog.Error("Failed to find tab panels in UXML");
+                return;
+            }
+
+            if (settingsContainer == null)
+            {
+                McpLog.Error("Failed to find settings-container in UXML");
+                return;
+            }
+
+            if (toolsContainer == null)
+            {
+                McpLog.Error("Failed to find tools-container in UXML");
+                return;
+            }
+
+            SetupTabs();
+
+            // Load and initialize Settings section
+            var settingsTree = AssetDatabase.LoadAssetAtPath<VisualTreeAsset>(
+                $"{basePath}/Editor/Windows/Components/Settings/McpSettingsSection.uxml"
+            );
+            if (settingsTree != null)
+            {
+                var settingsRoot = settingsTree.Instantiate();
+                settingsContainer.Add(settingsRoot);
+                settingsSection = new McpSettingsSection(settingsRoot);
+                settingsSection.OnGitUrlChanged += () =>
+                    clientConfigSection?.UpdateManualConfiguration();
+                settingsSection.OnHttpServerCommandUpdateRequested += () =>
+                    connectionSection?.UpdateHttpServerCommandDisplay();
+            }
+
+            // Load and initialize Connection section
+            var connectionTree = AssetDatabase.LoadAssetAtPath<VisualTreeAsset>(
+                $"{basePath}/Editor/Windows/Components/Connection/McpConnectionSection.uxml"
+            );
+            if (connectionTree != null)
+            {
+                var connectionRoot = connectionTree.Instantiate();
+                settingsContainer.Add(connectionRoot);
+                connectionSection = new McpConnectionSection(connectionRoot);
+                connectionSection.OnManualConfigUpdateRequested += () =>
+                    clientConfigSection?.UpdateManualConfiguration();
+            }
+
+            // Load and initialize Client Configuration section
+            var clientConfigTree = AssetDatabase.LoadAssetAtPath<VisualTreeAsset>(
+                $"{basePath}/Editor/Windows/Components/ClientConfig/McpClientConfigSection.uxml"
+            );
+            if (clientConfigTree != null)
+            {
+                var clientConfigRoot = clientConfigTree.Instantiate();
+                settingsContainer.Add(clientConfigRoot);
+                clientConfigSection = new McpClientConfigSection(clientConfigRoot);
+            }
+
+            // Load and initialize Tools section
+            var toolsTree = AssetDatabase.LoadAssetAtPath<VisualTreeAsset>(
+                $"{basePath}/Editor/Windows/Components/Tools/McpToolsSection.uxml"
+            );
+            if (toolsTree != null)
+            {
+                var toolsRoot = toolsTree.Instantiate();
+                toolsContainer.Add(toolsRoot);
+                toolsSection = new McpToolsSection(toolsRoot);
+                toolsSection.Refresh();
+            }
+            else
+            {
+                McpLog.Warn("Failed to load tools section UXML. Tool configuration will be unavailable.");
+            }
+            guiCreated = true;
+
+            // Initial updates
+            RefreshAllData();
+        }
+
+        private void OnEnable()
+        {
+            EditorApplication.update += OnEditorUpdate;
+            OpenWindows.Add(this);
+        }
+
+        private void OnDisable()
+        {
+            EditorApplication.update -= OnEditorUpdate;
+            OpenWindows.Remove(this);
+            guiCreated = false;
+        }
+
+        private void OnFocus()
+        {
+            // Only refresh data if UI is built
+            if (rootVisualElement == null || rootVisualElement.childCount == 0)
+                return;
+
+            RefreshAllData();
+        }
+
+        private void OnEditorUpdate()
+        {
+            if (rootVisualElement == null || rootVisualElement.childCount == 0)
+                return;
+
+            connectionSection?.UpdateConnectionStatus();
+        }
+
+        private void RefreshAllData()
+        {
+            // Debounce rapid successive calls (e.g., from OnFocus being called multiple times)
+            double currentTime = EditorApplication.timeSinceStartup;
+            if (currentTime - lastRefreshTime < RefreshDebounceSeconds)
+            {
+                return;
+            }
+            lastRefreshTime = currentTime;
+
+            connectionSection?.UpdateConnectionStatus();
+
+            if (MCPServiceLocator.Bridge.IsRunning)
+            {
+                _ = connectionSection?.VerifyBridgeConnectionAsync();
+            }
+
+            settingsSection?.UpdatePathOverrides();
+            clientConfigSection?.RefreshSelectedClient();
+        }
+
+        private void SetupTabs()
+        {
+            settingsTabToggle = rootVisualElement.Q<ToolbarToggle>("settings-tab");
+            toolsTabToggle = rootVisualElement.Q<ToolbarToggle>("tools-tab");
+
+            settingsPanel?.RemoveFromClassList("hidden");
+            toolsPanel?.RemoveFromClassList("hidden");
+
+            if (settingsTabToggle != null)
+            {
+                settingsTabToggle.RegisterValueChangedCallback(evt =>
+                {
+                    if (!evt.newValue)
+                    {
+                        if (toolsTabToggle != null && !toolsTabToggle.value)
+                        {
+                            settingsTabToggle.SetValueWithoutNotify(true);
+                        }
+                        return;
+                    }
+
+                    SwitchPanel(ActivePanel.Settings);
+                });
+            }
+
+            if (toolsTabToggle != null)
+            {
+                toolsTabToggle.RegisterValueChangedCallback(evt =>
+                {
+                    if (!evt.newValue)
+                    {
+                        if (settingsTabToggle != null && !settingsTabToggle.value)
+                        {
+                            toolsTabToggle.SetValueWithoutNotify(true);
+                        }
+                        return;
+                    }
+
+                    SwitchPanel(ActivePanel.Tools);
+                });
+            }
+
+            var savedPanel = EditorPrefs.GetString(EditorPrefKeys.EditorWindowActivePanel, ActivePanel.Settings.ToString());
+            if (!Enum.TryParse(savedPanel, out ActivePanel initialPanel))
+            {
+                initialPanel = ActivePanel.Settings;
+            }
+
+            SwitchPanel(initialPanel);
+        }
+
+        private void SwitchPanel(ActivePanel panel)
+        {
+            bool showSettings = panel == ActivePanel.Settings;
+
+            if (settingsPanel != null)
+            {
+                settingsPanel.style.display = showSettings ? DisplayStyle.Flex : DisplayStyle.None;
+            }
+
+            if (toolsPanel != null)
+            {
+                toolsPanel.style.display = showSettings ? DisplayStyle.None : DisplayStyle.Flex;
+            }
+
+            settingsTabToggle?.SetValueWithoutNotify(showSettings);
+            toolsTabToggle?.SetValueWithoutNotify(!showSettings);
+
+            EditorPrefs.SetString(EditorPrefKeys.EditorWindowActivePanel, panel.ToString());
+        }
+
+        internal static void RequestHealthVerification()
+        {
+            foreach (var window in OpenWindows)
+            {
+                window?.ScheduleHealthCheck();
+            }
+        }
+
+        private void ScheduleHealthCheck()
+        {
+            EditorApplication.delayCall += async () =>
+            {
+                // Ensure window and components are still valid before execution
+                if (this == null || connectionSection == null)
+                {
+                    return;
+                }
+
+                try
+                {
+                    await connectionSection.VerifyBridgeConnectionAsync();
+                }
+                catch (Exception ex)
+                {
+                    // Log but don't crash if verification fails during cleanup
+                    McpLog.Warn($"Health check verification failed: {ex.Message}");
+                }
+            };
+        }
+    }
+}